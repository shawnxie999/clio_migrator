# CLIO MIGRATOR (ONE OFF!)

This tool allows you to backfill data from
[clio](https://github.com/XRPLF/clio) due to the [specific pull request
313](https://github.com/XRPLF/clio/pull/313) in that repo.

Specifically, it is meant to migrate NFT data such that:

- The new `nf_token_uris` table is populated with all URIs for all NFTs known
- The new `issuer_nf_tokens_v2` table is populated with all NFTs known
- The old `issuer_nf_tokens` table is dropped. This table was never used prior
to the above-referenced PR, so it is very safe to drop.

## How to use

This tool should be used as follows, with regard to the above update:

1. __Compile or download the new version of `clio`__, but don't run it just yet.
2. __Stop serving requests from your existing `clio`__. If you need to achieve zero downtime, you have two options:
    - Temporarily point your traffic to someone else's `clio` that has already performed this
    migration. The XRPL Foundation should have performed this on their servers before this
    release. Ask in our Discord what server to point traffic to.
    - Create a new temporary `clio` instance running _the prior release_ and make sure
    that its config.json specifies `read_only: true`. You can safely serve data
    from this separate instance.
3. __Stop your `clio` and restart it, running the new version__. Now, your `clio` is writing new data correctly. This tool will update your
old data, while your upgraded `clio` is running and writing new ledgers.
5. __Run this tool__, using the _exact_ same config as what you are using for your
production `clio`.
6. __Once this tool terminates successfully__, you can resume serving requests
from your `clio`.


## Notes on timing

The amount of time that this migration takes depends greatly on what your data
looks like. This migration migrates data in three steps:

1. __Transaction loading__
    - Pull all successful transactions that relate to NFTs.
    The hashes of these transactions are stored in the `nf_token_transctions` table. 
    - For each of these transactions, discard any that were posted after the
    migration started
    - For each of these transactions, discard any that are not NFTokenMint
    transactions
    - For any remaning transactions, pull the associated NFT data from them and
    write them to the database.
2. __Initial ledger loading__ We need to also scan all objects in the initial
ledger, looking for any NFTokenPage objects that would not have an associated
transaction recorded.
    - Pull all objects from the initial ledger
    - For each object, if it is not an NFTokenPage, discard it.
    - Otherwise, load all NFTs stored in the NFTokenPage
3. __Drop the old (and unused) `issuer_nf_tokens` table__. This step is completely
safe, since this table is not used for anything in clio. It was meant to drive
a clio-only API called `nfts_by_issuer`, which is still in development.
However, we decided that for performance reasons its schema needed to change
to the schema we have in `issuer_nf_tokens_v2`. Since the API in question is
not yet part of clio, removing this table will not affect anything.


Step 1 is highly performance optimized. If you have a full-history clio
set-up, this migration make take only a few minutes. We tested it on a
full-history server and it completed in about 9 minutes.

However Step 2 is not well-optimized and unfortuntely cannot be. If you have a
clio server whose `start_sequence` is relatively recent (even if the
`start_sequence` indicates a ledger prior to NFTs being enabled on your
network), the migration will take longer. We tested it on a clio with a
`start_sequence` of about 1 week prior to testing and it completed in about 6
hours.

As a result, we recommend _assuming_ the worst case: that this migration will take about 8
hours.



## Compiling and running

Git-clone this project to your server. Then from the top-level directory:
```
mkdir build
cd build
cmake ..
cmake --build . -j 4
```

Once this completes, the migrator will be compiled as `clio_migrator`. Then
you should copy your existing clio config somewhere and:
```
./clio_migrator <config path>
<<<<<<< HEAD
```

This migration will take a few hours to complete. After this completes, it is optional to perform a database verification to ensure the fields are migrated correctly, by running:
```
./clio_verifier <config path>
=======
>>>>>>> 00850017
```<|MERGE_RESOLUTION|>--- conflicted
+++ resolved
@@ -89,12 +89,9 @@
 you should copy your existing clio config somewhere and:
 ```
 ./clio_migrator <config path>
-<<<<<<< HEAD
 ```
 
 This migration will take a few hours to complete. After this completes, it is optional to perform a database verification to ensure the fields are migrated correctly, by running:
 ```
 ./clio_verifier <config path>
-=======
->>>>>>> 00850017
-```+```
